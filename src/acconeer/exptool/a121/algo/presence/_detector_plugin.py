# Copyright (c) Acconeer AB, 2022-2023
# All rights reserved

from __future__ import annotations

import logging
from enum import Enum, auto
from typing import Callable, Mapping, Optional

import attrs
import h5py
import numpy as np
import qtawesome as qta

from PySide6 import QtCore
from PySide6.QtWidgets import QPushButton, QVBoxLayout, QWidget

import pyqtgraph as pg

import acconeer.exptool as et
from acconeer.exptool import a121
from acconeer.exptool.a121._h5_utils import _create_h5_string_dataset
from acconeer.exptool.a121.algo._plugins import (
    DetectorBackendPluginBase,
    DetectorPlotPluginBase,
    DetectorViewPluginBase,
)
from acconeer.exptool.app.new import (
    BUTTON_ICON_COLOR,
    AppModel,
    AttrsConfigEditor,
    BackendLogger,
    GeneralMessage,
    GridGroupBox,
    Message,
    MiscErrorView,
    PidgetGroupFactoryMapping,
    PluginFamily,
    PluginGeneration,
    PluginPresetBase,
    PluginSpecBase,
    PluginState,
    VerticalGroupBox,
    is_task,
    pidgets,
)
from acconeer.exptool.app.new.ui.plugin_components.pidgets.hooks import disable_if, parameter_is

from ._configs import get_long_range_config, get_medium_range_config, get_short_range_config
from ._detector import Detector, DetectorConfig, DetectorMetadata, DetectorResult, _load_algo_data


@attrs.mutable(kw_only=True)
class SharedState:
    sensor_id: int = attrs.field(default=1)
    config: DetectorConfig = attrs.field(factory=DetectorConfig)


class PluginPresetId(Enum):
    SHORT_RANGE = auto()
    MEDIUM_RANGE = auto()
    LONG_RANGE = auto()


class BackendPlugin(DetectorBackendPluginBase[SharedState]):

    PLUGIN_PRESETS: Mapping[int, Callable[[], DetectorConfig]] = {
        PluginPresetId.SHORT_RANGE.value: lambda: get_short_range_config(),
        PluginPresetId.MEDIUM_RANGE.value: lambda: get_medium_range_config(),
        PluginPresetId.LONG_RANGE.value: lambda: get_long_range_config(),
    }

    def __init__(
        self, callback: Callable[[Message], None], generation: PluginGeneration, key: str
    ) -> None:
        super().__init__(callback=callback, generation=generation, key=key)

        self._recorder: Optional[a121.H5Recorder] = None
        self._detector_instance: Optional[Detector] = None
        self._log = BackendLogger.getLogger(__name__)

        self.restore_defaults()

    def _load_from_cache(self, file: h5py.File) -> None:
        self.shared_state.config = DetectorConfig.from_json(file["config"][()])

    @is_task
    def restore_defaults(self) -> None:
        self.shared_state = SharedState()
        self.broadcast(sync=True)

    @is_task
    def update_sensor_id(self, *, sensor_id: int) -> None:
        self.shared_state.sensor_id = sensor_id
        self.broadcast(sync=True)

    def _sync_sensor_ids(self) -> None:
        if self.client is not None:
            sensor_ids = self.client.server_info.connected_sensors

            if len(sensor_ids) > 0 and self.shared_state.sensor_id not in sensor_ids:
                self.shared_state.sensor_id = sensor_ids[0]

    @is_task
    def update_config(self, *, config: DetectorConfig) -> None:
        self.shared_state.config = config
        self.broadcast()

    def save_to_cache(self, file: h5py.File) -> None:
        _create_h5_string_dataset(file, "config", self.shared_state.config.to_json())

    @is_task
    def set_preset(self, preset_id: int) -> None:
        preset_config = self.PLUGIN_PRESETS[preset_id]
        self.shared_state.config = preset_config()
        self.broadcast(sync=True)

    def load_from_record_setup(self, *, record: a121.H5Record) -> None:
        algo_group = record.get_algo_group(self.key)
        _, config = _load_algo_data(algo_group)
        self.shared_state.config = config
        self.shared_state.sensor_id = record.sensor_id

    def _start_session(self, recorder: Optional[a121.H5Recorder]) -> None:
        assert self.client
        self._detector_instance = Detector(
            client=self.client,
            sensor_id=self.shared_state.sensor_id,
            detector_config=self.shared_state.config,
        )
        self._detector_instance.start(recorder)
        self.callback(
            GeneralMessage(
                name="setup",
                kwargs=dict(
                    detector_config=self.shared_state.config,
                    detector_metadata=self._detector_instance.detector_metadata,
                    estimated_frame_rate=self._detector_instance.estimated_frame_rate,
                ),
                recipient="plot_plugin",
            )
        )

    def end_session(self) -> None:
        if self._detector_instance is None:
            raise RuntimeError
        self._detector_instance.stop()

    def get_next(self) -> None:
        assert self.client
        if self._detector_instance is None:
            raise RuntimeError
        result = self._detector_instance.get_next()

        self.callback(GeneralMessage(name="plot", data=result, recipient="plot_plugin"))


class PlotPlugin(DetectorPlotPluginBase):
    def __init__(self, *, plot_layout: pg.GraphicsLayout, app_model: AppModel) -> None:
        super().__init__(plot_layout=plot_layout, app_model=app_model)

    def setup_from_message(self, message: GeneralMessage) -> None:
        assert message.kwargs is not None
        self.setup(**message.kwargs)

    def update_from_message(self, message: GeneralMessage) -> None:
        assert isinstance(message.data, DetectorResult)
        self.update(message.data)

    def setup(
        self,
        detector_config: DetectorConfig,
        detector_metadata: DetectorMetadata,
        estimated_frame_rate: float,
    ) -> None:
        self.detector_config = detector_config
        self.distances = np.linspace(
            detector_metadata.start_m,
            detector_config.end_m,
            detector_metadata.num_points,
        )

        self.history_length_s = 5
        self.history_length_n = int(round(self.history_length_s * estimated_frame_rate))
        self.intra_history = np.zeros(self.history_length_n)
        self.inter_history = np.zeros(self.history_length_n)

        win = self.plot_layout

        self.intra_limit_lines = []
        self.inter_limit_lines = []

        # Noise estimation plot

        self.noise_plot = win.addPlot(
            row=0,
            col=0,
            title="Noise",
        )
        self.noise_plot.setMenuEnabled(False)
        self.noise_plot.setMouseEnabled(x=False, y=False)
        self.noise_plot.hideButtons()
        self.noise_plot.showGrid(x=True, y=True)
        self.noise_plot.setLabel("bottom", "Distance (m)")
        self.noise_plot.setLabel("left", "Amplitude")
        self.noise_plot.setVisible(False)
        self.noise_curve = self.noise_plot.plot(pen=et.utils.pg_pen_cycler())
        self.noise_smooth_max = et.utils.SmoothMax(self.detector_config.frame_rate)

        # Depthwise presence plot

        self.move_plot = pg.PlotItem(title="Depthwise presence")
        self.move_plot.setMenuEnabled(False)
        self.move_plot.setMouseEnabled(x=False, y=False)
        self.move_plot.hideButtons()
        self.move_plot.showGrid(x=True, y=True)
        self.move_plot.setLabel("bottom", "Distance (m)")
        self.move_plot.setLabel("left", "Norm. ampl.")
        self.move_plot.setXRange(self.distances[0], self.distances[-1])
        self.intra_curve = self.move_plot.plot(pen=et.utils.pg_pen_cycler(1))
        if not self.detector_config.intra_enable:
            self.intra_curve.hide()

        self.inter_curve = self.move_plot.plot(pen=et.utils.pg_pen_cycler(0))
        if not self.detector_config.inter_enable:
            self.inter_curve.hide()

        self.move_smooth_max = et.utils.SmoothMax(
            self.detector_config.frame_rate,
            tau_decay=1.0,
            tau_grow=0.25,
        )

        self.move_depth_line = pg.InfiniteLine(pen=pg.mkPen("k", width=1.5))
        self.move_depth_line.hide()
        self.move_plot.addItem(self.move_depth_line)

        self.present_html_format = (
            '<div style="text-align: center">'
            '<span style="color: #FFFFFF;font-size:15pt;">'
            "{}</span></div>"
        )
        not_present_html = (
            '<div style="text-align: center">'
            '<span style="color: #FFFFFF;font-size:15pt;">'
            "{}</span></div>".format("No presence detected")
        )
        self.present_text_item = pg.TextItem(
            fill=pg.mkColor(0xFF, 0x7F, 0x0E, 200),
            anchor=(0.5, 0),
        )
        self.not_present_text_item = pg.TextItem(
            html=not_present_html,
            fill=pg.mkColor(0x1F, 0x77, 0xB4, 180),
            anchor=(0.5, 0),
        )

        self.move_plot.addItem(self.present_text_item)
        self.move_plot.addItem(self.not_present_text_item)
        self.present_text_item.hide()
        self.not_present_text_item.hide()

        # Intra presence history plot

        self.intra_hist_plot = win.addPlot(
            row=1,
            col=0,
            title="Intra presence history (fast motions)",
        )
        self.intra_hist_plot.setMenuEnabled(False)
        self.intra_hist_plot.setMouseEnabled(x=False, y=False)
        self.intra_hist_plot.hideButtons()
        self.intra_hist_plot.showGrid(x=True, y=True)
        self.intra_hist_plot.setLabel("bottom", "Time (s)")
        self.intra_hist_plot.setLabel("left", "Score")
        self.intra_hist_plot.setXRange(-self.history_length_s, 0)
        self.intra_history_smooth_max = et.utils.SmoothMax(self.detector_config.frame_rate)
        self.intra_hist_plot.setYRange(0, 10)
        if not self.detector_config.intra_enable:
            intra_color = et.utils.color_cycler(1)
            intra_color = f"{intra_color}50"
            intra_dashed_pen = pg.mkPen(intra_color, width=2.5, style=QtCore.Qt.DashLine)
            intra_pen = pg.mkPen(intra_color, width=2)
        else:
            intra_dashed_pen = et.utils.pg_pen_cycler(1, width=2.5, style="--")
            intra_pen = et.utils.pg_pen_cycler(1)

        self.intra_hist_curve = self.intra_hist_plot.plot(pen=intra_pen)
        limit_line = pg.InfiniteLine(angle=0, pen=intra_dashed_pen)
        self.intra_hist_plot.addItem(limit_line)
        self.intra_limit_lines.append(limit_line)

        for line in self.intra_limit_lines:
            line.setPos(self.detector_config.intra_detection_threshold)

        # Inter presence history plot

        self.inter_hist_plot = win.addPlot(
            row=1,
            col=1,
            title="Inter presence history (slow motions)",
        )
        self.inter_hist_plot.setMenuEnabled(False)
        self.inter_hist_plot.setMouseEnabled(x=False, y=False)
        self.inter_hist_plot.hideButtons()
        self.inter_hist_plot.showGrid(x=True, y=True)
        self.inter_hist_plot.setLabel("bottom", "Time (s)")
        self.inter_hist_plot.setLabel("left", "Score")
        self.inter_hist_plot.setXRange(-self.history_length_s, 0)
        self.inter_history_smooth_max = et.utils.SmoothMax(self.detector_config.frame_rate)
        self.inter_hist_plot.setYRange(0, 10)
        if not self.detector_config.inter_enable:
            inter_color = et.utils.color_cycler(0)
            inter_color = f"{inter_color}50"
            inter_dashed_pen = pg.mkPen(inter_color, width=2.5, style=QtCore.Qt.DashLine)
            inter_pen = pg.mkPen(inter_color, width=2)
        else:
            inter_pen = et.utils.pg_pen_cycler(0)
            inter_dashed_pen = et.utils.pg_pen_cycler(0, width=2.5, style="--")

        self.inter_hist_curve = self.inter_hist_plot.plot(pen=inter_pen)
        limit_line = pg.InfiniteLine(angle=0, pen=inter_dashed_pen)
        self.inter_hist_plot.addItem(limit_line)
        self.inter_limit_lines.append(limit_line)

        for line in self.inter_limit_lines:
            line.setPos(self.detector_config.inter_detection_threshold)

        sublayout = win.addLayout(row=2, col=0, colspan=2)
        sublayout.layout.setColumnStretchFactor(0, 2)
        sublayout.addItem(self.move_plot, row=0, col=0)

    def update(self, data: DetectorResult) -> None:
        noise = data.processor_extra_result.lp_noise
        self.noise_curve.setData(self.distances, noise)
        self.noise_plot.setYRange(0, self.noise_smooth_max.update(noise))

        movement_x = data.presence_distance

        self.inter_curve.setData(self.distances, data.inter_depthwise_scores)
        self.intra_curve.setData(self.distances, data.intra_depthwise_scores)
        m = self.move_smooth_max.update(
            np.max(np.maximum(data.inter_depthwise_scores, data.intra_depthwise_scores))
        )
        m = max(
            m,
            2
            * np.maximum(
                self.detector_config.intra_detection_threshold,
                self.detector_config.inter_detection_threshold,
            ),
        )
        self.move_plot.setYRange(0, m)
        self.move_depth_line.setPos(movement_x)
        self.move_depth_line.setVisible(bool(data.presence_detected))

        self.set_present_text_y_pos(m)

        if data.presence_detected:
            present_text = "Presence detected at {:.0f} cm".format(movement_x * 100)
            present_html = self.present_html_format.format(present_text)
            self.present_text_item.setHtml(present_html)

            self.present_text_item.show()
            self.not_present_text_item.hide()
        else:
            self.present_text_item.hide()
            self.not_present_text_item.show()

        # Intra presence

        move_hist_xs = np.linspace(-self.history_length_s, 0, self.history_length_n)

        self.intra_history = np.roll(self.intra_history, -1)
        self.intra_history[-1] = data.intra_presence_score

        m_hist = max(
            float(np.max(self.intra_history)),
            self.detector_config.intra_detection_threshold * 1.05,
        )
        m_hist = self.intra_history_smooth_max.update(m_hist)

        self.intra_hist_plot.setYRange(0, m_hist)
        self.intra_hist_curve.setData(move_hist_xs, self.intra_history)

        # Inter presence

        self.inter_history = np.roll(self.inter_history, -1)
        self.inter_history[-1] = data.inter_presence_score

        m_hist = max(
            float(np.max(self.inter_history)),
            self.detector_config.inter_detection_threshold * 1.05,
        )
        m_hist = self.inter_history_smooth_max.update(m_hist)

        self.inter_hist_plot.setYRange(0, m_hist)
        self.inter_hist_curve.setData(move_hist_xs, self.inter_history)

    def set_present_text_y_pos(self, y: float) -> None:
        x_pos = self.distances[0] + (self.distances[-1] - self.distances[0]) / 2
        self.present_text_item.setPos(x_pos, 0.95 * y)
        self.not_present_text_item.setPos(x_pos, 0.95 * y)


class ViewPlugin(DetectorViewPluginBase):
    def __init__(self, app_model: AppModel, view_widget: QWidget) -> None:
        super().__init__(app_model=app_model, view_widget=view_widget)
        self._log = logging.getLogger(__name__)

        sticky_layout = QVBoxLayout()
        sticky_layout.setContentsMargins(0, 0, 0, 0)
        scrolly_layout = QVBoxLayout()
        scrolly_layout.setContentsMargins(0, 0, 0, 0)

        self.start_button = QPushButton(
            qta.icon("fa5s.play-circle", color=BUTTON_ICON_COLOR),
            "Start measurement",
            self.sticky_widget,
        )
        self.start_button.setShortcut("space")
        self.start_button.setToolTip("Starts the session.\n\nShortcut: Space")
        self.start_button.clicked.connect(self._send_start_request)

        self.stop_button = QPushButton(
            qta.icon("fa5s.stop-circle", color=BUTTON_ICON_COLOR),
            "Stop",
            self.sticky_widget,
        )
        self.stop_button.setShortcut("space")
        self.stop_button.setToolTip("Stops the session.\n\nShortcut: Space")
        self.stop_button.clicked.connect(self._send_stop_request)

        button_group = GridGroupBox("Controls", parent=self.sticky_widget)
        button_group.layout().addWidget(self.start_button, 0, 0)
        button_group.layout().addWidget(self.stop_button, 0, 1)

        sticky_layout.addWidget(button_group)

        self.misc_error_view = MiscErrorView(self.scrolly_widget)
        scrolly_layout.addWidget(self.misc_error_view)

        sensor_selection_group = VerticalGroupBox("Sensor selection", parent=self.scrolly_widget)
        self.sensor_id_pidget = pidgets.SensorIdPidgetFactory(items=[]).create(
            parent=sensor_selection_group
        )
        self.sensor_id_pidget.sig_parameter_changed.connect(self._on_sensor_id_update)
        sensor_selection_group.layout().addWidget(self.sensor_id_pidget)
        scrolly_layout.addWidget(sensor_selection_group)

        self.config_editor = AttrsConfigEditor[DetectorConfig](
            title="Detector parameters",
            factory_mapping=self._get_pidget_mapping(),
            parent=self.scrolly_widget,
        )
        self.config_editor.sig_update.connect(self._on_config_update)
        scrolly_layout.addWidget(self.config_editor)

        self.sticky_widget.setLayout(sticky_layout)
        self.scrolly_widget.setLayout(scrolly_layout)

    @classmethod
    def _get_pidget_mapping(cls) -> PidgetGroupFactoryMapping:
        service_parameters = {
            "start_m": pidgets.FloatPidgetFactory(
                name_label_text="Range start",
                suffix=" m",
                decimals=3,
            ),
            "end_m": pidgets.FloatPidgetFactory(
                name_label_text="Range end",
                suffix=" m",
                decimals=3,
            ),
            "profile": pidgets.OptionalEnumPidgetFactory(
                name_label_text="Profile",
                checkbox_label_text="Override",
                enum_type=a121.Profile,
                label_mapping={
                    a121.Profile.PROFILE_1: "1 (shortest)",
                    a121.Profile.PROFILE_2: "2",
                    a121.Profile.PROFILE_3: "3",
                    a121.Profile.PROFILE_4: "4",
                    a121.Profile.PROFILE_5: "5 (longest)",
                },
            ),
            "step_length": pidgets.OptionalIntPidgetFactory(
                name_label_text="Step length",
                checkbox_label_text="Override",
                limits=(1, None),
                init_set_value=24,
            ),
            "frame_rate": pidgets.FloatPidgetFactory(
                name_label_text="Frame rate",
                suffix=" Hz",
                decimals=1,
                limits=(1, 100),
            ),
            "sweeps_per_frame": pidgets.IntPidgetFactory(
                name_label_text="Sweeps per frame",
                limits=(1, 4095),
            ),
            "hwaas": pidgets.IntPidgetFactory(
                name_label_text="HWAAS",
                limits=(1, 511),
            ),
            "inter_frame_idle_state": pidgets.EnumPidgetFactory(
                enum_type=a121.IdleState,
                name_label_text="Inter frame idle state",
                label_mapping={
                    a121.IdleState.DEEP_SLEEP: "Deep sleep",
                    a121.IdleState.SLEEP: "Sleep",
                    a121.IdleState.READY: "Ready",
                },
            ),
        }
        intra_parameters = {
            "intra_detection_threshold": pidgets.FloatSliderPidgetFactory(
                name_label_text="Intra detection threshold",
                decimals=2,
                limits=(0, 5),
            ),
            "intra_frame_time_const": pidgets.FloatSliderPidgetFactory(
                name_label_text="Intra time constant",
                suffix=" s",
                decimals=2,
                limits=(0, 1),
            ),
            "intra_output_time_const": pidgets.FloatSliderPidgetFactory(
                name_label_text="Intra output time constant",
                suffix=" s",
                decimals=2,
                limits=(0.01, 20),
                log_scale=True,
            ),
        }
        inter_parameters = {
            "inter_phase_boost": pidgets.CheckboxPidgetFactory(
                name_label_text="Enable phase boost"
            ),
            "inter_detection_threshold": pidgets.FloatSliderPidgetFactory(
                name_label_text="Inter detection threshold",
                decimals=2,
                limits=(0, 5),
            ),
            "inter_frame_fast_cutoff": pidgets.FloatSliderPidgetFactory(
                name_label_text="Inter fast cutoff freq.",
                suffix=" Hz",
                decimals=2,
                limits=(1, 50),
                log_scale=True,
            ),
            "inter_frame_slow_cutoff": pidgets.FloatSliderPidgetFactory(
                name_label_text="Inter slow cutoff freq.",
                suffix=" Hz",
                decimals=2,
                limits=(0.01, 1),
                log_scale=True,
            ),
            "inter_frame_deviation_time_const": pidgets.FloatSliderPidgetFactory(
                name_label_text="Inter time constant",
                suffix=" s",
                decimals=2,
                limits=(0.01, 20),
                log_scale=True,
            ),
            "inter_output_time_const": pidgets.FloatSliderPidgetFactory(
                name_label_text="Inter output time constant",
                suffix=" s",
                decimals=2,
                limits=(0.01, 20),
                log_scale=True,
            ),
            "inter_frame_presence_timeout": pidgets.OptionalIntPidgetFactory(
                name_label_text="Presence timeout",
                checkbox_label_text="Enable",
                suffix=" s",
                limits=(1, 30),
                init_set_value=5,
            ),
        }
        return {
            pidgets.FlatPidgetGroup(): service_parameters,
            pidgets.FlatPidgetGroup(): {
                "intra_enable": pidgets.CheckboxPidgetFactory(
                    name_label_text="Enable intra (fast) motion detection"
                ),
            },
            pidgets.FlatPidgetGroup(
<<<<<<< HEAD
                hooks=disable_if(parameter_is("intra_enable", False)),
=======
                hooks=(disable_if(parameter_is("intra_enable", False)),),
>>>>>>> cd7fedf5
            ): intra_parameters,
            pidgets.FlatPidgetGroup(): {
                "inter_enable": pidgets.CheckboxPidgetFactory(
                    name_label_text="Enable inter (slow) motion detection"
                ),
            },
            pidgets.FlatPidgetGroup(
<<<<<<< HEAD
                hooks=disable_if(parameter_is("inter_enable", False)),
=======
                hooks=(disable_if(parameter_is("inter_enable", False)),),
>>>>>>> cd7fedf5
            ): inter_parameters,
        }

    def on_backend_state_update(self, backend_plugin_state: Optional[SharedState]) -> None:
        if backend_plugin_state is not None and backend_plugin_state.config is not None:
            results = backend_plugin_state.config._collect_validation_results()

            not_handled = self.config_editor.handle_validation_results(results)

            not_handled = self.misc_error_view.handle_validation_results(not_handled)

            assert not_handled == []

    def on_app_model_update(self, app_model: AppModel) -> None:
        state = app_model.backend_plugin_state

        if state is None:
            self.start_button.setEnabled(False)
            self.stop_button.setEnabled(False)

            self.config_editor.set_data(None)
            self.config_editor.setEnabled(False)
            self.sensor_id_pidget.set_selected_sensor(None, [])

            return

        assert isinstance(state, SharedState)

        self.config_editor.setEnabled(app_model.plugin_state == PluginState.LOADED_IDLE)
        self.config_editor.set_data(state.config)
        self.sensor_id_pidget.set_selected_sensor(state.sensor_id, app_model.connected_sensors)
        self.sensor_id_pidget.setEnabled(app_model.plugin_state.is_steady)

        self.start_button.setEnabled(
            app_model.is_ready_for_session() and self.config_editor.is_ready
        )
        self.stop_button.setEnabled(app_model.plugin_state == PluginState.LOADED_BUSY)

    def _on_config_update(self, config: DetectorConfig) -> None:
        self.app_model.put_backend_plugin_task("update_config", {"config": config})

    def handle_message(self, message: GeneralMessage) -> None:
        if message.name == "sync":
            self._log.debug(f"{type(self).__name__} syncing")

            self.config_editor.sync()
        else:
            raise RuntimeError("Unknown message")

    def _send_defaults_request(self) -> None:
        self.app_model.put_backend_plugin_task("restore_defaults")

    def _on_sensor_id_update(self, sensor_id: int) -> None:
        self.app_model.put_backend_plugin_task("update_sensor_id", {"sensor_id": sensor_id})


class PluginSpec(PluginSpecBase):
    def create_backend_plugin(
        self, callback: Callable[[Message], None], key: str
    ) -> BackendPlugin:
        return BackendPlugin(callback=callback, generation=self.generation, key=key)

    def create_view_plugin(self, app_model: AppModel, view_widget: QWidget) -> ViewPlugin:
        return ViewPlugin(app_model=app_model, view_widget=view_widget)

    def create_plot_plugin(
        self, app_model: AppModel, plot_layout: pg.GraphicsLayout
    ) -> PlotPlugin:
        return PlotPlugin(app_model=app_model, plot_layout=plot_layout)


PRESENCE_DETECTOR_PLUGIN = PluginSpec(
    generation=PluginGeneration.A121,
    key="presence_detector",
    title="Presence detector",
    description="Detect human presence.",
    family=PluginFamily.DETECTOR,
    presets=[
        PluginPresetBase(
            name="Short range",
            description="Short range",
            preset_id=PluginPresetId.SHORT_RANGE,
        ),
        PluginPresetBase(
            name="Medium range",
            description="Medium range",
            preset_id=PluginPresetId.MEDIUM_RANGE,
        ),
        PluginPresetBase(
            name="Long range",
            description="Long range",
            preset_id=PluginPresetId.LONG_RANGE,
        ),
    ],
    default_preset_id=PluginPresetId.MEDIUM_RANGE,
)<|MERGE_RESOLUTION|>--- conflicted
+++ resolved
@@ -587,11 +587,7 @@
                 ),
             },
             pidgets.FlatPidgetGroup(
-<<<<<<< HEAD
                 hooks=disable_if(parameter_is("intra_enable", False)),
-=======
-                hooks=(disable_if(parameter_is("intra_enable", False)),),
->>>>>>> cd7fedf5
             ): intra_parameters,
             pidgets.FlatPidgetGroup(): {
                 "inter_enable": pidgets.CheckboxPidgetFactory(
@@ -599,11 +595,7 @@
                 ),
             },
             pidgets.FlatPidgetGroup(
-<<<<<<< HEAD
                 hooks=disable_if(parameter_is("inter_enable", False)),
-=======
-                hooks=(disable_if(parameter_is("inter_enable", False)),),
->>>>>>> cd7fedf5
             ): inter_parameters,
         }
 
