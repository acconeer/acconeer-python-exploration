--- conflicted
+++ resolved
@@ -37,6 +37,7 @@
     def _from_open(
         cls,
         ip_address: Optional[str] = None,
+        tcp_port: Optional[int] = None,
         serial_port: Optional[str] = None,
         usb_device: Optional[Union[str, bool]] = None,
         mock: Optional[bool] = None,
@@ -66,17 +67,8 @@
 
 @ConnectionTypeBase._register
 @attrs.frozen(kw_only=True)
-<<<<<<< HEAD
 class SerialInfo(ConnectionTypeBase):
     port: str
-=======
-class ClientInfo:
-    ip_address: Optional[str] = None
-    tcp_port: Optional[int] = None
-    serial_port: Optional[str] = None
-    usb_device: Optional[USBDevice] = None
-    mock: Optional[bool] = None
->>>>>>> 868f7eef
     override_baudrate: Optional[int] = None
     serial_number: Optional[str] = None
 
@@ -84,6 +76,7 @@
     def _from_open(
         cls,
         ip_address: Optional[str] = None,
+        tcp_port: Optional[int] = None,
         serial_port: Optional[str] = None,
         usb_device: Optional[Union[str, bool]] = None,
         mock: Optional[bool] = None,
@@ -112,6 +105,7 @@
     def _from_open(
         cls,
         ip_address: Optional[str] = None,
+        tcp_port: Optional[int] = None,
         serial_port: Optional[str] = None,
         usb_device: Optional[Union[str, bool]] = None,
         mock: Optional[bool] = None,
@@ -137,18 +131,20 @@
 @attrs.frozen(kw_only=True)
 class SocketInfo(ConnectionTypeBase):
     ip_address: str
-
-    @classmethod
-    def _from_open(
-        cls,
-        ip_address: Optional[str] = None,
+    tcp_port: Optional[int]
+
+    @classmethod
+    def _from_open(
+        cls,
+        ip_address: Optional[str] = None,
+        tcp_port: Optional[int] = None,
         serial_port: Optional[str] = None,
         usb_device: Optional[Union[str, bool]] = None,
         mock: Optional[bool] = None,
         override_baudrate: Optional[int] = None,
     ) -> ClientInfo:
         if ip_address is not None:
-            return ClientInfo(socket=SocketInfo(ip_address=ip_address))
+            return ClientInfo(socket=SocketInfo(ip_address=ip_address, tcp_port=tcp_port))
 
         raise ClientInfoCreationError()
 
@@ -164,6 +160,7 @@
     def _from_open(
         cls,
         ip_address: Optional[str] = None,
+        tcp_port: Optional[int] = None,
         serial_port: Optional[str] = None,
         usb_device: Optional[Union[str, bool]] = None,
         mock: Optional[bool] = None,
@@ -193,6 +190,7 @@
     def _from_open(
         cls,
         ip_address: Optional[str] = None,
+        tcp_port: Optional[int] = None,
         serial_port: Optional[str] = None,
         usb_device: Optional[Union[str, bool]] = None,
         mock: Optional[bool] = None,
@@ -203,6 +201,7 @@
             try:
                 client_info = subclass._from_open(
                     ip_address=ip_address,
+                    tcp_port=tcp_port,
                     serial_port=serial_port,
                     usb_device=usb_device,
                     mock=mock,
@@ -222,8 +221,7 @@
         return attrs.asdict(self)
 
     @classmethod
-<<<<<<< HEAD
-    def from_dict(cls, d: dict) -> ClientInfo:
+    def from_dict(cls, d: dict[str, Any]) -> ClientInfo:
         for arg in d:
             if arg not in ["socket", "serial", "usb", "mock"]:
                 raise TypeError()
@@ -237,13 +235,6 @@
             usb=usb,
             mock=mock,
         )
-=======
-    def from_dict(cls, d: dict[str, Any]) -> ClientInfo:
-        if d.get("usb_device") is not None:
-            d = d.copy()
-            d["usb_device"] = USBDevice.from_dict(d["usb_device"])
-        return cls(**d)
->>>>>>> 868f7eef
 
     def to_json(self) -> str:
         return json.dumps(self.to_dict())
