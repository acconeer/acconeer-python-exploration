# Copyright (c) Acconeer AB, 2022-2023
# All rights reserved

from __future__ import annotations

from typing import List, Optional

import attrs

import acconeer.exptool as et
from acconeer.exptool.a121._core.entities import (
    ClientInfo,
    SensorCalibration,
    SerialInfo,
    SessionConfig,
    USBInfo,
)
from acconeer.exptool.a121._core.mediators import BufferedLink
from acconeer.exptool.a121._core.utils import iterate_extended_structure
from acconeer.exptool.utils import SerialDevice, USBDevice  # type: ignore[import]

from .common_client import ClientError
from .links import AdaptedSerialLink, AdaptedSocketLink, AdaptedUSBLink, NullLink


def get_one_serial_device() -> SerialDevice:
    acconeer_serial_devices: List[SerialDevice] = [
        device for device in et.utils.get_serial_devices() if device.name is not None
    ]

    if not acconeer_serial_devices:
        raise ClientError("No serial devices detected. Cannot auto detect.")
    elif len(acconeer_serial_devices) > 1:
        devices_string = "".join([f" - {dev}\n" for dev in acconeer_serial_devices])
        raise ClientError("There are multiple devices detected. Specify one:\n" + devices_string)
    else:
        return acconeer_serial_devices[0]


def get_one_usb_device(only_accessible: bool = False) -> USBDevice:
    usb_devices = et.utils.get_usb_devices(only_accessible=only_accessible)
    if not usb_devices:
        raise ClientError("No USB devices detected. Cannot auto detect.")
    elif len(usb_devices) > 1:
        devices_string = "".join([f" - {dev}\n" for dev in usb_devices])
        raise ClientError("There are multiple devices detected. Specify one:\n" + devices_string)
    else:
        return usb_devices[0]


def link_factory(client_info: ClientInfo) -> BufferedLink:

<<<<<<< HEAD
    if client_info.socket is not None:
        return AdaptedSocketLink(host=client_info.socket.ip_address)
=======
    if client_info.ip_address is not None:
        return AdaptedSocketLink(host=client_info.ip_address, port=client_info.tcp_port)
>>>>>>> 868f7eef

    if client_info.serial is not None:
        return AdaptedSerialLink(
            port=client_info.serial.port,
        )

    if client_info.usb is not None:
        usb_device = None
        if client_info.usb.serial_number is not None:
            usb_device = et.utils.get_usb_device_by_serial(
                client_info.usb.serial_number, only_accessible=False
            )
        else:
            usb_device = get_one_usb_device()

        if usb_device is not None:
            return AdaptedUSBLink(
                vid=usb_device.vid,
                pid=usb_device.pid,
                serial=usb_device.serial,
            )

    return NullLink()


def autodetermine_client_link(client_info: ClientInfo) -> ClientInfo:
    error_message = ""
    try:
        usb_info = client_info.usb
        if usb_info is None:
            usb_device = get_one_usb_device(only_accessible=True)
            usb_info = USBInfo(
                vid=usb_device.vid, pid=usb_device.pid, serial_number=usb_device.serial
            )
        return attrs.evolve(
            client_info,
            usb=usb_info,
        )

    except ClientError as exc:
        error_message += f"\nUSB: {str(exc)}"
        pass

    try:
        serial_info = client_info.serial
        if serial_info is None:
            serial_info = SerialInfo(port=str(get_one_serial_device().port))
        return attrs.evolve(client_info, serial=serial_info)
    except ClientError as exc:
        error_message += f"\nSerial: {str(exc)}"

    raise ClientError(f"Cannot auto detect:{error_message}")


def get_calibrations_provided(
    session_config: SessionConfig,
    calibrations: Optional[dict[int, SensorCalibration]] = None,
) -> dict[int, bool]:
    calibrations_provided = {}
    for _, sensor_id, _ in iterate_extended_structure(session_config.groups):
        if calibrations:
            calibrations_provided[sensor_id] = sensor_id in calibrations
        else:
            calibrations_provided[sensor_id] = False

    return calibrations_provided<|MERGE_RESOLUTION|>--- conflicted
+++ resolved
@@ -50,13 +50,10 @@
 
 def link_factory(client_info: ClientInfo) -> BufferedLink:
 
-<<<<<<< HEAD
     if client_info.socket is not None:
-        return AdaptedSocketLink(host=client_info.socket.ip_address)
-=======
-    if client_info.ip_address is not None:
-        return AdaptedSocketLink(host=client_info.ip_address, port=client_info.tcp_port)
->>>>>>> 868f7eef
+        return AdaptedSocketLink(
+            host=client_info.socket.ip_address, port=client_info.socket.tcp_port
+        )
 
     if client_info.serial is not None:
         return AdaptedSerialLink(
