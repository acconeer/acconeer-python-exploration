--- conflicted
+++ resolved
@@ -62,13 +62,13 @@
             try:
                 client = subclass.open(
                     ip_address,
+                    tcp_port,
                     serial_port,
                     usb_device,
                     mock,
                     override_baudrate,
                     _override_protocol,
                 )
-<<<<<<< HEAD
             except ClientCreationError:
                 pass
 
@@ -96,44 +96,6 @@
         ...
 
     @abc.abstractmethod
-=======
-                self._real_client = MockClient(client_info=client_info)
-            else:
-                raise ValueError("mock=False is not valid")
-        else:
-            if isinstance(usb_device, str):
-                usb_device = et.utils.get_usb_device_by_serial(usb_device, only_accessible=False)
-
-            if isinstance(usb_device, bool):
-                if usb_device:
-                    usb_device = get_one_usb_device()
-                else:
-                    raise ValueError("usb_device=False is not valid")
-
-            client_info = ClientInfo(
-                ip_address=ip_address,
-                tcp_port=tcp_port,
-                override_baudrate=override_baudrate,
-                serial_port=serial_port,
-                usb_device=usb_device,
-            )
-
-            self._real_client = ExplorationClient(
-                client_info=client_info,
-                _override_protocol=_override_protocol,
-            )
-
-    def connect(self) -> None:
-        self._real_client.connect()
-
-    def __enter__(self) -> Client:
-        self._real_client.connect()
-        return self
-
-    def __exit__(self, *_: Any) -> None:
-        self._real_client.disconnect()
-
->>>>>>> 868f7eef
     def setup_session(
         self,
         config: Union[SensorConfig, SessionConfig],
