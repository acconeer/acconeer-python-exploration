--- conflicted
+++ resolved
@@ -1,12 +1,8 @@
 # Copyright (c) Acconeer AB, 2022-2023
 # All rights reserved
 
-<<<<<<< HEAD
+from ._application_client import ApplicationClient
 from ._backend import Backend, ClosedTask, Task
-=======
-from ._application_client import ApplicationClient
-from ._backend import Backend, ClosedTask
->>>>>>> cd7fedf5
 from ._backend_logger import BackendLogger
 from ._backend_plugin import BackendPlugin
 from ._message import (
