# Copyright (c) Acconeer AB, 2022-2023
# All rights reserved

from __future__ import annotations

import logging
from typing import Any, Callable, Dict, Optional, TypeVar

import packaging.version

from acconeer.exptool import a121
from acconeer.exptool.app.new._enums import ConnectionState, PluginState
from acconeer.exptool.app.new._exceptions import HandledException

from ._backend_plugin import BackendPlugin
from ._message import ConnectionStateMessage, GeneralMessage, Message, PluginStateMessage


log = logging.getLogger(__name__)


T = TypeVar("T")
MessageHandler = Callable[[Message], None]
BackendPluginFactory = Callable[[MessageHandler, str], BackendPlugin]


def is_task(func: T) -> T:
    setattr(func, "is_task", True)
    return func


class Model:
    backend_plugin: Optional[BackendPlugin[Any]]
    client: Optional[a121.Client]

    def __init__(self, task_callback: Callable[[Message], None]) -> None:
        self.backend_plugin = None
        self.client = None
        self.task_callback = task_callback

    def idle(self) -> bool:
        if self.backend_plugin is None:
            return False

        return self.backend_plugin.idle()

    def execute_task(self, name: str, kwargs: dict[str, Any], plugin: bool) -> None:
        if plugin:
            if self.backend_plugin is None:
                raise RuntimeError

            obj: Any = self.backend_plugin
        else:
            obj = self

        try:
            method = getattr(obj, name)
            if not getattr(method, "is_task"):
                raise Exception
        except Exception:
            raise RuntimeError(f"'{name}' is not a task")

        method(**kwargs)

    @is_task
    def connect_client(self, open_client_parameters: Dict[str, Any]) -> None:
        if self.client is not None:
            raise RuntimeError(
                "Model already has a Client. The current Client needs to be disconnected first."
            )

<<<<<<< HEAD
        self.task_callback(ConnectionStateMessage(state=ConnectionState.CONNECTING))

        self.client = a121.Client(
            ip_address=client_info.ip_address,
            serial_port=client_info.serial_port,
            usb_device=client_info.usb_device,
            override_baudrate=client_info.override_baudrate,
            mock=client_info.mock,
        )

=======
>>>>>>> cd7fedf5
        try:
            self.client = a121.Client.open(**open_client_parameters)
        except Exception as exc:
            self.client = None
            self.task_callback(ConnectionStateMessage(state=ConnectionState.DISCONNECTED))

            msg = "Failed to connect"

            try:
                msg += f":\n{exc}"
            except Exception:
                pass

            raise HandledException(msg)

        if self.backend_plugin is not None:
            self.backend_plugin.attach_client(client=self.client)

        ver = packaging.version.Version(a121.SDK_VERSION)
        if self.client.server_info.parsed_rss_version > ver:
            connection_warning = "New server version - please upgrade client"
        elif self.client.server_info.parsed_rss_version < ver:
            connection_warning = "Old server version - please upgrade server"
        else:
            connection_warning = None

        self.task_callback(
            ConnectionStateMessage(state=ConnectionState.CONNECTED, warning=connection_warning)
        )
        self.task_callback(GeneralMessage(name="server_info", data=self.client.server_info))

    @is_task
    def disconnect_client(self) -> None:
        if self.client is None:
            raise RuntimeError("Backend has no client to disconnect.")

        self.task_callback(ConnectionStateMessage(state=ConnectionState.DISCONNECTING))

        if self.backend_plugin is not None:
            self.backend_plugin.detach_client()

        try:
            self.client.close()
        except Exception:
            pass

        self.client = None

        self.task_callback(ConnectionStateMessage(state=ConnectionState.DISCONNECTED))

    @is_task
    def load_plugin(self, *, plugin_factory: BackendPluginFactory, key: str) -> None:
        if self.backend_plugin is not None:
            self.unload_plugin(send_callback=False)

        self.task_callback(PluginStateMessage(state=PluginState.LOADING))

        self.backend_plugin = plugin_factory(self.task_callback, key)
        log.info(f"{plugin_factory.__name__} was loaded.")

        if self.client is not None and self.client.connected:
            self.backend_plugin.attach_client(client=self.client)
            log.debug(f"{plugin_factory.__name__} was attached a Client")

        self.task_callback(PluginStateMessage(state=PluginState.LOADED_IDLE))

    @is_task
    def unload_plugin(self, send_callback: bool = True) -> None:
        if self.backend_plugin is None:
            return

        if send_callback:
            self.task_callback(PluginStateMessage(state=PluginState.UNLOADING))

        self.backend_plugin.teardown()
        self.backend_plugin = None
        log.debug("Current BackendPlugin was torn down")

        if send_callback:
            self.task_callback(PluginStateMessage(state=PluginState.UNLOADED))<|MERGE_RESOLUTION|>--- conflicted
+++ resolved
@@ -69,19 +69,8 @@
                 "Model already has a Client. The current Client needs to be disconnected first."
             )
 
-<<<<<<< HEAD
         self.task_callback(ConnectionStateMessage(state=ConnectionState.CONNECTING))
 
-        self.client = a121.Client(
-            ip_address=client_info.ip_address,
-            serial_port=client_info.serial_port,
-            usb_device=client_info.usb_device,
-            override_baudrate=client_info.override_baudrate,
-            mock=client_info.mock,
-        )
-
-=======
->>>>>>> cd7fedf5
         try:
             self.client = a121.Client.open(**open_client_parameters)
         except Exception as exc:
