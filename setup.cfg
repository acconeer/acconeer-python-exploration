--- conflicted
+++ resolved
@@ -114,17 +114,11 @@
 
 [check_sdk_mentions]
 ignore_lines =
-<<<<<<< HEAD
     README.md:17,
     README.md:40,
     README.md:41,
-    docs/evk_setup/raspberry_a111.rst:27,
-    docs/migration_v3_to_v4.rst:6,
-=======
-    README.md:37,
     docs/exploration_tool/evk_setup/raspberry_a111.rst:27,
     docs/exploration_tool/migration_v3_to_v4.rst:6,
->>>>>>> 48041344
 # glob matching is explicitly implemented in "check_sdk_mentions"
 include =
     README.md,
