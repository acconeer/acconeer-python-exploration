[metadata]
name = acconeer-exptool
author = Acconeer AB
author_email = tools@acconeer.com
url = https://github.com/acconeer/acconeer-python-exploration
description = Acconeer Exploration Tool
long_description = file: README.md
long_description_content_type = text/markdown
license = BSD 3-Clause Clear License
license_file = LICENSE.md
project_urls =
    Tracker = https://github.com/acconeer/acconeer-python-exploration/issues
    Documentation = https://acconeer-python-exploration.readthedocs.io
    Source = https://github.com/acconeer/acconeer-python-exploration
classifiers =
    Programming Language :: Python
    Programming Language :: Python :: 3
    Programming Language :: Python :: 3 :: Only
    Programming Language :: Python :: 3.7
    Programming Language :: Python :: 3.8
    Programming Language :: Python :: 3.9
    Programming Language :: Python :: 3.10

[options]
package_dir =
    = src
packages = find_namespace:
zip_safe = False
include_package_data = True
python_requires = >=3.7
install_requires =
    attrs>=21.3.0
    h5py
    numpy>=1.19.3
    packaging
    pyserial>=3.5
    pyyaml
    typing-extensions>=4,<5

[options.packages.find]
where = src

[options.extras_require]
algo =
    scipy
# app also includes algo dependencies
app =
    docutils>=0.17,!=0.18
    matplotlib
    platformdirs
    pyside6
    pyqtgraph
    scipy
# docs also includes algo dependencies
docs =
    docutils>=0.17,!=0.18
    myst-parser==0.17.0
    scipy
    sphinx>=4.4,<5
    sphinx-design
    pydata-sphinx-theme
    sphinxext-rediraffe
    sphinx-notfound-page

[flake8]
max-line-length = 99
exclude =
    .git,
    __pycache__,
    build,
    dist,
    *.egg-info,
    env,
    venv,
    stash,
    .tox,
    .nox,
    get-pip.py,
ignore =
    E133,
    E203,
    E226,
    W503,
    E741,
per-file-ignores =
    **/__init__.py:E402,F401
inline-quotes = "
ban-relative-imports = parents

[isort]
line_length = 99
lines_after_imports = 2
multi_line_output = 3
indent = 4
default_section = FIRSTPARTY
include_trailing_comma = true
known_third_party =
    numpy,
    scipy,
    serial,
    matplotlib,
    h5py,
    flask,
    yaml,
    attr,
    docutils,
    keras,
    sklearn,
    tensorflow,
    pytest,
    requests,
    packaging,
    attrs,
    typing_extensions,
known_qt = PySide6
known_plotting = pyqtgraph
known_acconeer = acconeer
sections=FUTURE,STDLIB,THIRDPARTY,QT,PLOTTING,ACCONEER,FIRSTPARTY,LOCALFOLDER
skip =
    .git,
    __pycache__,
    build,
    dist,
    *.egg-info,
    env,
    venv,
    stash,
    .tox,
    .nox,
    get-pip.py,
profile = black

[check_permissions]
default_mode = 664
overrides =
    src/acconeer/exptool/data/libft4222/**/libft4222.so.*:775,
    tests/run-integration-tests.sh:775,

[check_whitespace]

[check_line_length]
line_length = 80
include =
    LICENSE.md,
    CHANGELOG.md,

[check_sdk_mentions]
ignore_lines =
<<<<<<< HEAD
    README.md:30,
    docs/exploration_tool/evk_setup/raspberry.rst:29,
    docs/exploration_tool/migration_v3_to_v4.rst:6,
=======
    README.md:37,
    docs/evk_setup/raspberry.rst:29,
    docs/migration_v3_to_v4.rst:6,
>>>>>>> ce975733
# glob matching is explicitly implemented in "check_sdk_mentions"
include =
    README.md,
    docs/**/*.rst,<|MERGE_RESOLUTION|>--- conflicted
+++ resolved
@@ -146,15 +146,9 @@
 
 [check_sdk_mentions]
 ignore_lines =
-<<<<<<< HEAD
-    README.md:30,
+    README.md:37,
     docs/exploration_tool/evk_setup/raspberry.rst:29,
     docs/exploration_tool/migration_v3_to_v4.rst:6,
-=======
-    README.md:37,
-    docs/evk_setup/raspberry.rst:29,
-    docs/migration_v3_to_v4.rst:6,
->>>>>>> ce975733
 # glob matching is explicitly implemented in "check_sdk_mentions"
 include =
     README.md,
