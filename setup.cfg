[metadata]
name = acconeer-exptool
author = Acconeer AB
author_email = tools@acconeer.com
url = https://github.com/acconeer/acconeer-python-exploration
description = Acconeer Exploration Tool
long_description = file: README.md
long_description_content_type = text/markdown
license = BSD 3-Clause Clear License
license_file = LICENSE.md
project_urls =
    Tracker = https://github.com/acconeer/acconeer-python-exploration/issues
    Documentation = https://acconeer-python-exploration.readthedocs.io
    Source = https://github.com/acconeer/acconeer-python-exploration
classifiers =
    Programming Language :: Python
    Programming Language :: Python :: 3
    Programming Language :: Python :: 3 :: Only
    Programming Language :: Python :: 3.7
    Programming Language :: Python :: 3.8
    Programming Language :: Python :: 3.9
    Programming Language :: Python :: 3.10

[options]
package_dir =
    = src
packages = find_namespace:
zip_safe = False
include_package_data = True
python_requires = >=3.7
install_requires =
    attrs>=21.3.0
    h5py
    numpy>=1.20
    packaging
    pyserial>=3.5
    pyyaml
    typing-extensions>=4,<5
    importlib-metadata

[options.packages.find]
where = src

[options.extras_require]
algo =
    scipy
# app also includes algo dependencies
app =
    docutils>=0.17,!=0.18
    matplotlib>=3.5.0
    platformdirs
    pyside6
    pyqtdarktheme
    pyqtgraph>=0.12.4
    qtawesome
    scipy
# docs also includes algo dependencies
docs =
    docutils>=0.17,!=0.18
    myst-parser==0.17.0
    scipy
    sphinx>=4.4,<5
    sphinx-design
    pydata-sphinx-theme
    sphinxext-rediraffe
    sphinx-notfound-page

[flake8]
max-line-length = 99
exclude =
    .git,
    __pycache__,
    build,
    dist,
    *.egg-info,
    env,
    venv,
    stash,
    .tox,
    .nox,
    .mypy_cache,
    .pytest_cache,
    get-pip.py,
ignore =
    E133,
    E203,
    E226,
    W503,
    E741,
per-file-ignores =
    **/__init__.py:E402,F401,
    src/acconeer/exptool/_winusbcdc/__init__.py:F401,F403,
    src/acconeer/exptool/_winusbcdc/winusb.py:F403,F405,
    src/acconeer/exptool/_winusbcdc/winusbclasses.py:F403,F405,
    src/acconeer/exptool/_winusbcdc/winusbutils.py:F403,F405,E501
inline-quotes = "
ban-relative-imports = parents

[check_permissions]
default_mode = 664
overrides =
    src/acconeer/exptool/data/libft4222/**/libft4222.so.*:775,
    tests/run-integration-tests.sh:775,

[check_whitespace]
ignore_files =
    **/*.h5,

[check_line_length]
line_length = 80
include =
    LICENSE.md,
    CHANGELOG.md,

[check_sdk_mentions]
ignore_lines =
    README.md:37,
<<<<<<< HEAD
    docs/exploration_tool/evk_setup/raspberry.rst:29,
    docs/exploration_tool/migration_v3_to_v4.rst:6,
=======
    docs/evk_setup/raspberry_a111.rst:27,
    docs/migration_v3_to_v4.rst:6,
>>>>>>> 0c2d1d99
# glob matching is explicitly implemented in "check_sdk_mentions"
include =
    README.md,
    docs/**/*.rst,<|MERGE_RESOLUTION|>--- conflicted
+++ resolved
@@ -115,13 +115,8 @@
 [check_sdk_mentions]
 ignore_lines =
     README.md:37,
-<<<<<<< HEAD
-    docs/exploration_tool/evk_setup/raspberry.rst:29,
+    docs/exploration_tool/evk_setup/raspberry_a111.rst:27,
     docs/exploration_tool/migration_v3_to_v4.rst:6,
-=======
-    docs/evk_setup/raspberry_a111.rst:27,
-    docs/migration_v3_to_v4.rst:6,
->>>>>>> 0c2d1d99
 # glob matching is explicitly implemented in "check_sdk_mentions"
 include =
     README.md,
